--- conflicted
+++ resolved
@@ -49,11 +49,7 @@
     }
     private var happyPath: RpcClient = object : RpcClient {
         override fun invokeMethod(methodUri: UUri, requestPayload: UPayload, options: CallOptions): Flow<UMessage> {
-<<<<<<< HEAD
-            return flowOf(buildUMessage())
-=======
             return flowOf(testUMessage)
->>>>>>> f9a2cffd
         }
     }
     private var withStatusCodeInsteadOfHappyPath: RpcClient = object : RpcClient {
@@ -96,11 +92,7 @@
             })
         }
     }
-<<<<<<< HEAD
-    private var thatCompletesWithAnException: RpcClient = object : RpcClient {
-=======
     private var thatFlowWithAnException: RpcClient = object : RpcClient {
->>>>>>> f9a2cffd
         override fun invokeMethod(methodUri: UUri, requestPayload: UPayload, options: CallOptions): Flow<UMessage> {
             return flow {
                 throw RuntimeException("Boom")
@@ -130,17 +122,10 @@
     fun test_compose_happy_path() = runTest {
         val payload: UPayload = buildUPayload()
         returnsNumber3.invokeMethod(buildTopic(), payload, buildUCallOptions()).toResponse<Int32Value>().map {
-<<<<<<< HEAD
-                Int32Value.of(it.value + 5)
-            }.first().run {
-                assertEquals(Int32Value.of(8), this)
-            }
-=======
             Int32Value.of(it.value + 5)
         }.first().run {
             assertEquals(Int32Value.of(8), this)
         }
->>>>>>> f9a2cffd
     }
 
     @Test
@@ -163,13 +148,8 @@
     fun test_success_invoke_method_happy_flow_using_toResponse() = runTest {
         val payload: UPayload = buildUPayload()
         happyPath.invokeMethod(buildTopic(), payload, buildUCallOptions()).toResponse<CloudEvent>().first().run {
-<<<<<<< HEAD
-                assertEquals(buildCloudEvent(), this)
-            }
-=======
             assertEquals(buildCloudEvent(), this)
         }
->>>>>>> f9a2cffd
     }
 
     @Test
@@ -244,11 +224,6 @@
         try {
             thatBarfsCrapyPayload.invokeMethod(buildTopic(), payload, buildUCallOptions()).toResponse<CloudEvent>()
                 .first()
-<<<<<<< HEAD
-            fail("should not reach here")
-        } catch (e: Exception) {
-            assertThrows(InvalidProtocolBufferException::class.java) {
-=======
             fail("should not reach here")
         } catch (e: Exception) {
             assertThrows(RuntimeException::class.java) {
@@ -271,7 +246,6 @@
             fail("should not reach here")
         } catch (e: Exception) {
             assertThrows(RuntimeException::class.java) {
->>>>>>> f9a2cffd
                 throw e
             }
             assertEquals(
@@ -281,24 +255,6 @@
         }
     }
 
-<<<<<<< HEAD
-    @Test
-    fun test_no_payload_in_umessage() = runTest {
-        val payload: UPayload = buildUPayload()
-        try {
-            thatReturnsUMessageWithoutPayload.invokeMethod(buildTopic(), payload, buildUCallOptions()).toResponse<CloudEvent>()
-                .first()
-            fail("should not reach here")
-        } catch (e: Exception) {
-            assertThrows(RuntimeException::class.java) {
-                throw e
-            }
-            assertEquals(
-                "Server returned a null payload. Expected [io.cloudevents.v1.proto.CloudEvent]",
-                e.message,
-            )
-        }
-=======
 
     @Test
     fun test_toResult_nonUStatus_happy_path() = runTest {
@@ -390,7 +346,6 @@
                 )
             }
 
->>>>>>> f9a2cffd
     }
 
     private fun buildCloudEvent(): CloudEvent {
@@ -406,15 +361,8 @@
         }
     }
 
-<<<<<<< HEAD
-    private fun buildUMessage(): UMessage {
-        return uMessage {
-            payload = buildUPayload()
-        }
-=======
     private val testUMessage = uMessage {
         payload = buildUPayload()
->>>>>>> f9a2cffd
     }
 
     private fun buildTopic(): UUri {
