/*
 * Copyright (c) 2024 General Motors GTO LLC
 *
 * Licensed to the Apache Software Foundation (ASF) under one
 * or more contributor license agreements.  See the NOTICE file
 * distributed with this work for additional information
 * regarding copyright ownership.  The ASF licenses this file
 * to you under the Apache License, Version 2.0 (the
 * "License"); you may not use this file except in compliance
 * with the License.  You may obtain a copy of the License at
 *
 *   http://www.apache.org/licenses/LICENSE-2.0
 *
 * Unless required by applicable law or agreed to in writing,
 * software distributed under the License is distributed on an
 * "AS IS" BASIS, WITHOUT WARRANTIES OR CONDITIONS OF ANY
 * KIND, either express or implied.  See the License for the
 * specific language governing permissions and limitations
 * under the License.
 * SPDX-FileType: SOURCE
 * SPDX-FileCopyrightText: 2023 General Motors GTO LLC
 * SPDX-License-Identifier: Apache-2.0
 */

package org.eclipse.uprotocol.rpc

import com.google.protobuf.Any
import com.google.protobuf.InvalidProtocolBufferException
import com.google.protobuf.Message
import kotlinx.coroutines.flow.Flow
import kotlinx.coroutines.flow.catch
import kotlinx.coroutines.flow.map
<<<<<<< HEAD
import org.eclipse.uprotocol.v1.UMessage
import org.eclipse.uprotocol.v1.UPayload
=======
import org.eclipse.uprotocol.v1.UCode
import org.eclipse.uprotocol.v1.UMessage
>>>>>>> f9a2cffd
import org.eclipse.uprotocol.v1.UStatus
import java.util.concurrent.CompletionException

/**
 * Inline function to map Flow&lt;UMessage&gt; from Link into a Flow containing the declared expected return type
 * of the RPC method or throw an exception.
 * @return Returns Flow containing the declared expected return type of the RPC method.
 * @param <T> The declared expected return type of the RPC method.
</T> */
inline fun <reified T : Message> Flow<UMessage>.toResponse(): Flow<T> {
    return catch { exception ->
        throw CompletionException(exception.message, exception)
    }.map { message ->
<<<<<<< HEAD
        if (!message.hasPayload()){
            throw RuntimeException("Server returned a null payload. Expected [${T::class.java.name}]")
        }
        val any = Any.parseFrom(message.payload.value)
        if (any.`is`(T::class.java)) {
            unpackPayload(any)
        } else {
            throw RuntimeException("Unknown payload type [${any.typeUrl}]. Expected [${T::class.java.name}]")
=======
        if (!message.hasPayload()) {
            throw RuntimeException("Server returned a null payload. Expected [${T::class.java.name}]")
        }
        try {
            val any = Any.parseFrom(message.payload.value)
            if (any.`is`(T::class.java)) {
                any.unpack(T::class.java)
            } else {
                throw RuntimeException("Unknown payload type [${any.typeUrl}]. Expected [${T::class.java.name}]")
            }
        } catch (e: InvalidProtocolBufferException) {
            throw RuntimeException("${e.message} [${UStatus::class.java.name}]", e)
>>>>>>> f9a2cffd
        }
    }
}

/**
 * Map a response of Flow&lt;Any&gt; from Link into a Flow containing a Result containing
 * the declared expected return type T.
 * @return Returns a Flow containing an Result containing the declared expected return type T, if T is UStatus
 * and has code not equals to OK, failure Result will be emitted.
 * @param <T> The declared expected return type of the RPC method.
 */
inline fun <reified T : Message> Flow<UMessage>.toResult(): Flow<Result<T>> {
    return toResponse<T>().map { response ->
        response.runCatching {
            if (this is UStatus && code != UCode.OK) {
                throw IllegalStateException("${message}, UStatus: $code")
            } else {
                this
            }
        }
    }.catch {
        emit(Result.failure(it))
    }
}<|MERGE_RESOLUTION|>--- conflicted
+++ resolved
@@ -30,13 +30,8 @@
 import kotlinx.coroutines.flow.Flow
 import kotlinx.coroutines.flow.catch
 import kotlinx.coroutines.flow.map
-<<<<<<< HEAD
-import org.eclipse.uprotocol.v1.UMessage
-import org.eclipse.uprotocol.v1.UPayload
-=======
 import org.eclipse.uprotocol.v1.UCode
 import org.eclipse.uprotocol.v1.UMessage
->>>>>>> f9a2cffd
 import org.eclipse.uprotocol.v1.UStatus
 import java.util.concurrent.CompletionException
 
@@ -50,16 +45,6 @@
     return catch { exception ->
         throw CompletionException(exception.message, exception)
     }.map { message ->
-<<<<<<< HEAD
-        if (!message.hasPayload()){
-            throw RuntimeException("Server returned a null payload. Expected [${T::class.java.name}]")
-        }
-        val any = Any.parseFrom(message.payload.value)
-        if (any.`is`(T::class.java)) {
-            unpackPayload(any)
-        } else {
-            throw RuntimeException("Unknown payload type [${any.typeUrl}]. Expected [${T::class.java.name}]")
-=======
         if (!message.hasPayload()) {
             throw RuntimeException("Server returned a null payload. Expected [${T::class.java.name}]")
         }
@@ -72,7 +57,6 @@
             }
         } catch (e: InvalidProtocolBufferException) {
             throw RuntimeException("${e.message} [${UStatus::class.java.name}]", e)
->>>>>>> f9a2cffd
         }
     }
 }
